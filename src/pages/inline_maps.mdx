import Container from "@components/Container.astro";
import PageLayout from "@layouts/PageLayout.astro";
import { SITE } from "@consts";
import { default as MapLibre } from "@components/MapLibre.astro";

/* import all images you would like to use in line here */

import fiskImg from "../assets/img/fisk02.jpg"



<PageLayout title={SITE.title} description={SITE.description}>

    <Container>
    # My Project
    
    An example of an interactive map
    <MapLibre
        container="maplibremap"
        latitude={40.8075803}
        longitude={-73.9604192}
        zoom={12}
        interactive="true"
        mapstyle="https://api.maptiler.com/maps/dataviz/style.json?key=WlatIY6MghFCwInJhBkl"
        containerstyle="width: 100%; height: 50vh"
        layers={[
<<<<<<< HEAD
            { url:'https://data.cityofnewyork.us/resource/43nn-pn8j.geojson?cuisine_description=Pizza&$limit=10000', 'data-type':'geojson','layer-type':'circle', id:'pizza', paint:{'circle-color':'#ff0000','circle-radius':5},
            mouseEvent: [
                {
                    type: "click", // same concept should work for mousemove
                    content: [
                        { "h2": [{'str':"Feature Info"}] }, // 
                        { "p": [{'str':"Description of feature"}] },
                        { "p": [{'str':'NTA Attribute: '}, {'property': 'dba', 'else':'N/A'}, {'str': " in CD "}, {'property': 'nta', 'else':'N/A'} ]}, 
                        { "a": [{ "href": "https://example.com", "text": "Learn more about this feature" }] },
                        { "img": [{ "src": "https://www.seriouseats.com/thmb/-_mziT2tl0F63I4kfji4S6bE-cA=/1500x0/filters:no_upscale():max_bytes(150000):strip_icc()/__opt__aboutcom__coeus__resources__content_migration__serious_eats__seriouseats.com__2018__10__20181015-state-of-slice-delmar-clay-williams-2de043fa5a0d4475b6c567e4a974b13b.jpg", "alt": "Feature image" }] }
                    ]
                }
                ]
            },
            { url:'https://data.cityofnewyork.us/resource/mzxg-pwib.geojson?$limit=10000', 'data-type':'geojson', 'layer-type':'line', id:'bikes', paint:{'line-color':'#000000', 'line-width':3}},
        ]}
    />

    ... and a static map
=======
            { url:'https://data.cityofnewyork.us/resource/43nn-pn8j.geojson?cuisine_description=Pizza&$limit=10000', dataType:'geojson',layerType:'circle', id:'pizza', paint:{'circle-color':'#ff0000','circle-radius':5} },
            { url:'https://data.cityofnewyork.us/resource/mzxg-pwib.geojson?$limit=10000', dataType:'geojson', layerType:'line', id:'bikes', paint:{'line-color':'#000000', 'line-width':3} },        
        ]}
    />

    ... and a static map. Note that the container ID must be unique.
>>>>>>> 72389534
    <MapLibre
        container="maplibremap2"
        latitude={32.795595}
        longitude={-117.259191}
        zoom={3}
        interactive="false"
        mapstyle="https://demotiles.maplibre.org/style.json"
        containerstyle="width: 100%; height: 256px"
    />

<<<<<<< HEAD
    ## A subsection
=======
    ... and a static map from an image you have composed 

    /* To add static images from a jpg or png file use the syntax below*/
    /* you must include the reference name that corresponds to the file path you have listed above */
    <img src={fiskImg.src} alt="image description" />

    ## A subsection 

>>>>>>> 72389534
    You can go into more detail here.

    ### A further subsection
    And even more detail here.
<<<<<<< HEAD
=======

>>>>>>> 72389534

    </Container>

</PageLayout><|MERGE_RESOLUTION|>--- conflicted
+++ resolved
@@ -24,7 +24,6 @@
         mapstyle="https://api.maptiler.com/maps/dataviz/style.json?key=WlatIY6MghFCwInJhBkl"
         containerstyle="width: 100%; height: 50vh"
         layers={[
-<<<<<<< HEAD
             { url:'https://data.cityofnewyork.us/resource/43nn-pn8j.geojson?cuisine_description=Pizza&$limit=10000', 'data-type':'geojson','layer-type':'circle', id:'pizza', paint:{'circle-color':'#ff0000','circle-radius':5},
             mouseEvent: [
                 {
@@ -43,15 +42,8 @@
         ]}
     />
 
-    ... and a static map
-=======
-            { url:'https://data.cityofnewyork.us/resource/43nn-pn8j.geojson?cuisine_description=Pizza&$limit=10000', dataType:'geojson',layerType:'circle', id:'pizza', paint:{'circle-color':'#ff0000','circle-radius':5} },
-            { url:'https://data.cityofnewyork.us/resource/mzxg-pwib.geojson?$limit=10000', dataType:'geojson', layerType:'line', id:'bikes', paint:{'line-color':'#000000', 'line-width':3} },        
-        ]}
-    />
+    ... and a static map. Note that the container ID must be unique.
 
-    ... and a static map. Note that the container ID must be unique.
->>>>>>> 72389534
     <MapLibre
         container="maplibremap2"
         latitude={32.795595}
@@ -62,9 +54,7 @@
         containerstyle="width: 100%; height: 256px"
     />
 
-<<<<<<< HEAD
-    ## A subsection
-=======
+
     ... and a static map from an image you have composed 
 
     /* To add static images from a jpg or png file use the syntax below*/
@@ -73,15 +63,10 @@
 
     ## A subsection 
 
->>>>>>> 72389534
     You can go into more detail here.
 
     ### A further subsection
     And even more detail here.
-<<<<<<< HEAD
-=======
-
->>>>>>> 72389534
 
     </Container>
 
